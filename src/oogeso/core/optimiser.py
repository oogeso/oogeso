--- conflicted
+++ resolved
@@ -244,13 +244,6 @@
         self.paramTimestepDeltaMinutes = pyo.Param(
             within=pyo.Reals, default=self.optimisation_parameters.time_delta_minutes
         )
-<<<<<<< HEAD
-        self.paramMaxPressureDeviation = pyo.Param(
-            within=pyo.Reals,
-            default=self.optimisation_parameters.max_pressure_deviation,
-        )
-=======
->>>>>>> 643d21e0
 
     def _specify_variables(self):
         """specify pyomo model variables"""
