from abc import abstractmethod
from typing import Dict, List, Optional, Union

import pyomo.environ as pyo

from oogeso import dto
from oogeso.core.devices.base import Device


class StorageDevice(Device):
    @abstractmethod
    def get_flow_var(self, pyomo_model: pyo.Model, t: int):
        pass


class StorageEl(StorageDevice):
    """Electric storage (battery)"""

    carrier_in = ["el"]
    carrier_out = ["el"]
    serial = []

    def __init__(
        self,
        dev_data: dto.DeviceStorageElData,
        carrier_data_dict: Dict[str, dto.CarrierElData],
    ):
        super().__init__(dev_data=dev_data, carrier_data_dict=carrier_data_dict)
        self.dev_data = dev_data
        self.id = dev_data.id
        self.carrier_data = carrier_data_dict

    def _rules(self, pyomo_model: pyo.Model, t: int, i: int) -> Union[pyo.Expression, pyo.Constraint.Skip]:
        dev = self.id
        dev_data: dto.DeviceStorageElData = self.dev_data
        time_delta_minutes = pyomo_model.paramTimestepDeltaMinutes
<<<<<<< HEAD
        time_reserve_minutes = pyomo_model.optimisation_parameters.time_reserve_minutes
        if time_reserve_minutes is None:
            raise ValueError("You must specify a value for time_reserve_minutes")

=======
        el_data = self.carrier_data["el"]
        time_reserve_minutes = el_data.reserve_storage_minutes
>>>>>>> 643d21e0
        if i == 1:
            # energy balance
            # (el_in*eta - el_out/eta)*dt = delta storage
            # eta = efficiency charging and discharging
            delta_t = time_delta_minutes / 60  # hours
            lhs = (
                pyomo_model.varDeviceFlow[dev, "el", "in", t] * dev_data.eta
                - pyomo_model.varDeviceFlow[dev, "el", "out", t] / dev_data.eta
            ) * delta_t
            if t > 0:
                E_prev = pyomo_model.varDeviceStorageEnergy[dev, t - 1]
            else:
                E_prev = pyomo_model.paramDeviceEnergyInitially[dev]
            rhs = pyomo_model.varDeviceStorageEnergy[dev, t] - E_prev
            return lhs == rhs
        elif i == 2:
            # energy storage limit
            ub = dev_data.E_max
            lb = dev_data.E_min
            # Specifying Emin may be useful e.g. to impose that battery
            # should only be used for reserve
            # BUT - probably better to specify an energy depletion cost
            # instead (Ecost) - to allow using battery (at a cost) if required
            return pyo.inequality(lb, pyomo_model.varDeviceStorageEnergy[dev, t], ub)
        elif i == 3:
            # return pyo.Constraint.Skip # unnecessary -> generic Pmax/min constraints
            # discharging power limit
            ub = dev_data.flow_max
            return pyomo_model.varDeviceFlow[dev, "el", "out", t] <= ub
        elif i == 4:
            # charging power limit - required because the generic flow max/min constraint
            # concerns dis-charging [dev,"el","out",t], cf get_flow_var()
            if dev_data.flow_min is not None:
                ub = -dev_data.flow_min
            else:
                # assume max charging power is the same as discharging power (Pmax)
                ub = dev_data.flow_max  # <- see generic Pmax/min constr
            return pyomo_model.varDeviceFlow[dev, "el", "in", t] <= ub
        elif i == 5:
            # Constraint 5-8: varDeviceStoragePmax = min{Pmax,E/dt}
            # ref: https://or.stackexchange.com/a/1174
            lhs = pyomo_model.varDeviceStoragePmax[dev, t]
            rhs = dev_data.flow_max
            return lhs <= rhs
        elif i == 6:
            lhs = pyomo_model.varDeviceStoragePmax[dev, t]
            # Parameter specifying for how long the power needs to be
            # sustained to count as reserve (e.g. similar to GT startup time)
            dt_hours = time_reserve_minutes / 60
            rhs = pyomo_model.varDeviceStorageEnergy[dev, t] / dt_hours
            return lhs <= rhs
        elif i == 7:
            big_M = 10 * dev_data.flow_max
            lhs = pyomo_model.varDeviceStoragePmax[dev, t]
            rhs = dev_data.flow_max - big_M * (1 - pyomo_model.varStorY[dev, t])
            return lhs >= rhs
        elif i == 8:
            dt_hours = time_reserve_minutes / 60
            big_M = 10 * dev_data.E_max / dt_hours
            lhs = pyomo_model.varDeviceStoragePmax[dev, t]
            rhs = pyomo_model.varDeviceStorageEnergy[dev, t] / dt_hours - big_M * pyomo_model.varStorY[dev, t]
            return lhs >= rhs
        elif i == 9:
            # constraint on storage end vs start
            # Adding this does not seem to improve result (not lower CO2)
            if (dev_data.E_end is not None) and (t == pyomo_model.setHorizon.last()):
                lhs = pyomo_model.varDeviceStorageEnergy[dev, t]
                # rhs = model.varDeviceStorageEnergy[dev,0] # end=start
                rhs = dev_data.E_end
                return lhs == rhs
            else:
                return pyo.Constraint.Skip  # noqa

    def define_constraints(self, pyomo_model: pyo.Model) -> List[pyo.Constraint]:
        """Specifies the list of constraints for the device"""

        list_to_reconstruct = super().define_constraints(pyomo_model)

        constr = pyo.Constraint(pyomo_model.setHorizon, pyo.RangeSet(1, 9), rule=self._rules)
        # add constraints to model:
        setattr(pyomo_model, "constr_{}_{}".format(self.id, "misc"), constr)
        return list_to_reconstruct

    def get_flow_var(self, pyomo_model: pyo.Model, t: int) -> float:
        return pyomo_model.varDeviceFlow[self.id, "el", "out", t]

    def get_max_flow(self, pyomo_model: pyo.Model, t: int) -> float:
        # available power may be limited by energy in the storage
        # charging also contributes (can be reversed)
        # (it can go to e.g. -2 MW to +2MW => 4 MW,
        # even if Pmax=2 MW)
        return pyomo_model.varDeviceStoragePmax[self.id, t] + pyomo_model.varDeviceFlow[self.id, "el", "in", t]

    def compute_cost_for_depleted_storage(
        self, pyomo_model: pyo.Model, timesteps: Optional[Union[List[int], pyo.Set]] = None
    ):

        stor_cost = 0
        dev_data = self.dev_data
        if dev_data.E_cost is not None:
            stor_cost = dev_data.E_cost
        E_max = dev_data.E_max
        store_cost = 0
        for t in timesteps:
            var_E = pyomo_model.varDeviceStorageEnergy[self.id, t]
            store_cost += stor_cost * (E_max - var_E)
        return store_cost


class StorageHydrogen(StorageDevice):
    """Hydrogen storage"""

    carrier_in = ["hydrogen"]
    carrier_out = ["hydrogen"]
    serial = []

    def __init__(
        self,
        dev_data: dto.DeviceStorageHydrogenData,
        carrier_data_dict: Dict[str, dto.CarrierHydrogenData],
    ):
        super().__init__(dev_data=dev_data, carrier_data_dict=carrier_data_dict)
        self.dev_data = dev_data
        self.id = dev_data.id
        self.carrier_data = carrier_data_dict

    def _rules(self, pyomo_model: pyo.Model, t: int, i: int) -> Union[pyo.Expression, pyo.Constraint.Skip]:
        dev = self.id
        dev_data: dto.DeviceStorageHydrogenData = self.dev_data
        # param_hydrogen = self.optimiser.all_carriers["hydrogen"]
        time_delta_minutes = pyomo_model.paramTimestepDeltaMinutes
        if i == 1:
            # energy balance (delta E = in - out) (energy in Sm3)
            delta_t = time_delta_minutes * 60  # seconds
            eta = 1
            if dev_data.eta is not None:
                eta = dev_data.eta
            lhs = (
                pyomo_model.varDeviceFlow[dev, "hydrogen", "in", t] * eta
                - pyomo_model.varDeviceFlow[dev, "hydrogen", "out", t] / eta
            ) * delta_t
            if t > 0:
                E_prev = pyomo_model.varDeviceStorageEnergy[dev, t - 1]
            else:
                E_prev = pyomo_model.paramDeviceEnergyInitially[dev]
            rhs = pyomo_model.varDeviceStorageEnergy[dev, t] - E_prev
            return lhs == rhs
        elif i == 2:
            # energy storage limit
            ub = dev_data.E_max
            lb = dev_data.E_min
            return pyo.inequality(lb, pyomo_model.varDeviceStorageEnergy[dev, t], ub)
        elif i == 3:
            # Constraint 3 and 4: to represent absolute value in obj.function
            # see e.g. http://lpsolve.sourceforge.net/5.1/absolute.htm
            #
            # deviation from target and absolute value at the end of horizon
            if t != pyomo_model.setHorizon.last():
                return pyo.Constraint.Skip  # noqa
            X_prime = pyomo_model.varDeviceStorageDeviationFromTarget[dev]
            # profile = model.paramDevice[dev]['target_profile']
            target_value = pyomo_model.paramDeviceEnergyTarget[dev]
            deviation = pyomo_model.varDeviceStorageEnergy[dev, t] - target_value
            return X_prime >= deviation  # noqa
        elif i == 4:
            # deviation from target and absolute value at the end of horizon
            if t != pyomo_model.setHorizon.last():
                return pyo.Constraint.Skip  # noqa
            X_prime = pyomo_model.varDeviceStorageDeviationFromTarget[dev]
            # profile = model.paramDevice[dev]['target_profile']
            target_value = pyomo_model.paramDeviceEnergyTarget[dev]
            deviation = pyomo_model.varDeviceStorageEnergy[dev, t] - target_value
            return X_prime >= -deviation  # noqa
        else:
            raise ValueError(f"Argument i must be 1, 2, 3 or 4. {i} was given.")

    def define_constraints(self, pyomo_model: pyo.Model) -> List[pyo.Constraint]:
        """Specifies the list of constraints for the device"""

        list_to_reconstruct = super().define_constraints(pyomo_model)

        constr = pyo.Constraint(pyomo_model.setHorizon, pyo.RangeSet(1, 4), rule=self._rules)
        # add constraints to model:
        setattr(pyomo_model, "constr_{}_{}".format(self.id, "misc"), constr)
        return list_to_reconstruct

    def get_flow_var(self, pyomo_model: pyo.Model, t: int):
        return pyomo_model.varDeviceFlow[self.id, "hydrogen", "out", t]

    def compute_cost_for_depleted_storage(
        self, pyomo_model: pyo.Model, timesteps: Optional[Union[List[int], pyo.Set]] = None
    ):

        return self.compute_cost_for_depleted_storage_alt2(pyomo_model, timesteps)

    def compute_cost_for_depleted_storage_alt1(self, pyomo_model: pyo.Model):
        # cost if storage level at end of optimisation deviates from
        # target profile (user input based on expectations)
        # absolute value of deviation (filling too much also a cost)
        # - avoids over-filling storage
        dev = self.id
        dev_data = self.dev_data
        deviation = pyomo_model.varDeviceStorageDeviationFromTarget[dev]
        stor_cost = dev_data.E_cost * deviation
        return stor_cost

    def compute_cost_for_depleted_storage_alt2(self, pyomo_model: pyo.Model, timesteps: pyo.Set):
        # cost rate kr/s
        # Cost associated with deviation from target value
        # below target = cost, above target = benefit   => gives signal to fill storage
        dev_data = self.dev_data
        # E_target = dev_data.E_max
        E_target = pyomo_model.paramDeviceEnergyTarget[self.id]
        t_end = timesteps[-1]
        var_E = pyomo_model.varDeviceStorageEnergy[self.id, t_end]
        storage_cost = dev_data.E_cost * (E_target - var_E)
        # from cost (kr) to cost rate (kr/s):
        storage_cost = storage_cost / len(timesteps)
        return storage_cost<|MERGE_RESOLUTION|>--- conflicted
+++ resolved
@@ -34,15 +34,8 @@
         dev = self.id
         dev_data: dto.DeviceStorageElData = self.dev_data
         time_delta_minutes = pyomo_model.paramTimestepDeltaMinutes
-<<<<<<< HEAD
-        time_reserve_minutes = pyomo_model.optimisation_parameters.time_reserve_minutes
-        if time_reserve_minutes is None:
-            raise ValueError("You must specify a value for time_reserve_minutes")
-
-=======
         el_data = self.carrier_data["el"]
         time_reserve_minutes = el_data.reserve_storage_minutes
->>>>>>> 643d21e0
         if i == 1:
             # energy balance
             # (el_in*eta - el_out/eta)*dt = delta storage
